use std::str::FromStr;

use clap::builder::BoolishValueParser;
use clap::{ArgAction, Parser};

use super::format::OutputFormat;
use super::summary::{BaselineName, SummaryFormat};
use crate::api::{EventKind, RawArgs, RegressionConfig};

/// A filter for benchmarks
///
/// # Developer Notes
///
/// This enum is used instead of a plain `String` for possible future usages to filter by benchmark
/// ids, group name, file name etc.
#[derive(Debug, Clone)]
pub enum BenchmarkFilter {
    /// The name of the benchmark
    Name(String),
}

impl BenchmarkFilter {
    /// Return true if the haystack contains the filter
    pub fn apply(&self, haystack: &str) -> bool {
        let Self::Name(name) = self;
        haystack.contains(name)
    }
}

impl FromStr for BenchmarkFilter {
    type Err = String;

    fn from_str(s: &str) -> Result<Self, Self::Err> {
        Ok(BenchmarkFilter::Name(s.to_owned()))
    }
}

/// The command line arguments the user provided after `--` when running cargo bench
///
/// These arguments are not the command line arguments passed to `iai-callgrind-runner`. We collect
/// the command line arguments in the `iai-callgrind::main!` macro without the binary as first
/// argument, that's why `no_binary_name` is set to `true`.
#[allow(clippy::partial_pub_fields)]
#[derive(Parser, Debug, Clone)]
#[command(
    author,
    version,
    about = "High-precision and consistent benchmarking framework/harness for Rust",
    long_about = None,
    no_binary_name = true,
    override_usage= "cargo bench ... [BENCHNAME] -- [OPTIONS]"
)]
pub struct CommandLineArgs {
    /// `--bench` usually shows up as last argument set by cargo and not by us.
    ///
    /// This argument is useless, so we sort it out and never make use of it.
    #[arg(long = "bench", hide = true, action = ArgAction::SetTrue, required = false)]
    _bench: bool,

<<<<<<< HEAD
    /// If specified, only run benches containing this string in their names
    ///
    /// Note that a benchmark name might differ from the benchmark file name.
    #[arg(name = "BENCHNAME", num_args = 0..=1, env = "IAI_CALLGRIND_FILTER")]
    pub filter: Option<BenchmarkFilter>,
=======
    /// We ignore any positional arguments
    #[arg(hide = true)]
    _filter: Option<String>,
>>>>>>> a5730758

    /// The raw arguments to pass through to Callgrind
    ///
    /// This is a space separated list of command-line-arguments specified as if they were
    /// passed directly to valgrind.
    ///
    /// Examples:
    ///   * --callgrind-args=--dump-instr=yes
    ///   * --callgrind-args='--dump-instr=yes --collect-systime=yes'
    #[arg(
        long = "callgrind-args",
        value_parser = parse_args,
        num_args = 1,
        verbatim_doc_comment,
        env = "IAI_CALLGRIND_CALLGRIND_ARGS"
    )]
    pub callgrind_args: Option<RawArgs>,

    /// Save a machine-readable summary of each benchmark run in json format next to the usual
    /// benchmark output
    #[arg(
        long = "save-summary",
        value_enum,
        num_args = 0..=1,
        require_equals = true,
        default_missing_value = "json",
        env = "IAI_CALLGRIND_SAVE_SUMMARY"
    )]
    pub save_summary: Option<SummaryFormat>,

    /// Allow ASLR (Address Space Layout Randomization)
    ///
    /// If possible, ASLR is disabled on platforms that support it (linux, freebsd) because ASLR
    /// could noise up the callgrind cache simulation results a bit. Setting this option to true
    /// runs all benchmarks with ASLR enabled.
    ///
    /// See also <https://docs.kernel.org/admin-guide/sysctl/kernel.html?highlight=randomize_va_space#randomize-va-space>
    #[arg(
        long = "allow-aslr",
        default_missing_value = "yes",
        num_args = 0..=1,
        require_equals = true,
        value_parser = BoolishValueParser::new(),
        env = "IAI_CALLGRIND_ALLOW_ASLR",
    )]
    pub allow_aslr: Option<bool>,

    /// Set performance regression limits for specific `EventKinds`
    ///
    /// This is a `,` separate list of EventKind=limit (key=value) pairs with the limit being a
    /// positive or negative percentage. If positive, a performance regression check for this
    /// `EventKind` fails if the limit is exceeded. If negative, the regression check fails if the
    /// value comes below the limit. The `EventKind` is matched case insensitive. For a list of
    /// valid `EventKinds` see the docs: <https://docs.rs/iai-callgrind/latest/iai_callgrind/enum.EventKind.html>
    ///
    /// Examples: --regression='ir=0.0' or --regression='ir=0, EstimatedCycles=10'
    #[arg(
        long = "regression",
        num_args = 1,
        value_parser = parse_regression_config,
        env = "IAI_CALLGRIND_REGRESSION",
    )]
    pub regression: Option<RegressionConfig>,

    /// If true, the first failed performance regression check fails the whole benchmark run
    ///
    /// This option requires --regression=... or IAI_CALLGRIND_REGRESSION=... to be present.
    #[arg(
        long = "regression-fail-fast",
        requires = "regression",
        default_missing_value = "yes",
        num_args = 0..=1,
        require_equals = true,
        value_parser = BoolishValueParser::new(),
        env = "IAI_CALLGRIND_REGRESSION_FAIL_FAST",
    )]
    pub regression_fail_fast: Option<bool>,

    /// Compare against this baseline if present and then overwrite it
    #[arg(
        long = "save-baseline",
        default_missing_value = "default",
        num_args = 0..=1,
        require_equals = true,
        conflicts_with_all = &["baseline", "LOAD_BASELINE"],
        env = "IAI_CALLGRIND_SAVE_BASELINE",
    )]
    pub save_baseline: Option<BaselineName>,

    /// Compare against this baseline if present but do not overwrite it
    #[arg(
        long = "baseline",
        default_missing_value = "default",
        num_args = 0..=1,
        require_equals = true,
        env = "IAI_CALLGRIND_BASELINE"
    )]
    pub baseline: Option<BaselineName>,

    /// Load this baseline as the new data set instead of creating a new one
    #[clap(
        id = "LOAD_BASELINE",
        long = "load-baseline",
        requires = "baseline",
        num_args = 0..=1,
        require_equals = true,
        default_missing_value = "default",
        env = "IAI_CALLGRIND_LOAD_BASELINE"
    )]
    pub load_baseline: Option<BaselineName>,

    /// The terminal output format in default human-readable format or in machine-readable json
    /// format
    ///
    /// # The JSON Output Format
    ///
    /// The json terminal output schema is the same as the schema with the `--save-summary`
    /// argument when saving to a `summary.json` file. All other output than the json output goes
    /// to stderr and only the summary output goes to stdout. When not printing pretty json, each
    /// line is a dictionary summarizing a single benchmark. You can combine all lines
    /// (benchmarks) into an array for example with `jq`
    ///
    /// `cargo bench -- --output-format=json | jq -s`
    ///
    /// which transforms `{...}\n{...}` into `[{...},{...}]`
    #[arg(
        long = "output-format",
        value_enum,
        required = false,
        default_value = "default",
        num_args = 1,
        env = "IAI_CALLGRIND_OUTPUT_FORMAT"
    )]
    pub output_format: OutputFormat,
}

/// This function parses a space separated list of raw argument strings into [`crate::api::RawArgs`]
fn parse_args(value: &str) -> Result<RawArgs, String> {
    shlex::split(value)
        .ok_or_else(|| "Failed to split callgrind args".to_owned())
        .map(RawArgs::new)
}

fn parse_regression_config(value: &str) -> Result<RegressionConfig, String> {
    let value = value.trim();
    if value.is_empty() {
        return Err("No limits found: At least one limit must be specified".to_owned());
    }

    let regression_config = if value.eq_ignore_ascii_case("default") {
        RegressionConfig::default()
    } else {
        let mut limits = vec![];

        for split in value.split(',') {
            let split = split.trim();

            if let Some((key, value)) = split.split_once('=') {
                let (key, value) = (key.trim(), value.trim());
                let event_kind = EventKind::from_str_ignore_case(key)
                    .ok_or_else(|| -> String { format!("Unknown event kind: '{key}'") })?;

                let pct = value.parse::<f64>().map_err(|error| -> String {
                    format!("Invalid percentage for '{key}': {error}")
                })?;
                limits.push((event_kind, pct));
            } else {
                return Err(format!("Invalid format of key/value pair: '{split}'"));
            }
        }

        RegressionConfig {
            limits,
            ..Default::default()
        }
    };

    Ok(regression_config)
}

impl From<&CommandLineArgs> for Option<RegressionConfig> {
    fn from(value: &CommandLineArgs) -> Self {
        let mut config = value.regression.clone();
        if let Some(config) = config.as_mut() {
            config.fail_fast = value.regression_fail_fast;
        }
        config
    }
}

#[cfg(test)]
mod tests {
    use rstest::rstest;

    use super::*;
    use crate::api::EventKind::*;
    use crate::api::RawArgs;

    #[rstest]
    #[case::empty("", &[])]
    #[case::single_key_value("--some=yes", &["--some=yes"])]
    #[case::two_key_value("--some=yes --other=no", &["--some=yes", "--other=no"])]
    #[case::single_escaped("--some='yes and no'", &["--some=yes and no"])]
    #[case::double_escaped("--some='\"yes and no\"'", &["--some=\"yes and no\""])]
    #[case::multiple_escaped("--some='yes and no' --other='no and yes'", &["--some=yes and no", "--other=no and yes"])]
    fn test_parse_callgrind_args(#[case] value: &str, #[case] expected: &[&str]) {
        let actual = parse_args(value).unwrap();
        assert_eq!(actual, RawArgs::from_iter(expected));
    }

    #[rstest]
    #[case::regression_default("default", vec![])]
    #[case::regression_default_case_insensitive("DefAulT", vec![])]
    #[case::regression_only("Ir=10", vec![(Ir, 10f64)])]
    #[case::regression_case_insensitive("EstIMATedCycles=10", vec![(EstimatedCycles, 10f64)])]
    #[case::multiple_regression("Ir=10,EstimatedCycles=5", vec![(Ir, 10f64), (EstimatedCycles, 5f64)])]
    #[case::multiple_regression_with_whitespace("Ir= 10 ,  EstimatedCycles = 5", vec![(Ir, 10f64), (EstimatedCycles, 5f64)])]
    fn test_parse_regression_config(
        #[case] regression_var: &str,
        #[case] expected_limits: Vec<(EventKind, f64)>,
    ) {
        let expected = RegressionConfig {
            limits: expected_limits,
            fail_fast: None,
        };

        let actual = parse_regression_config(regression_var).unwrap();
        assert_eq!(actual, expected);
    }

    #[rstest]
    #[case::regression_wrong_format_of_key_value_pair(
        "Ir:10",
        "Invalid format of key/value pair: 'Ir:10'"
    )]
    #[case::regression_unknown_event_kind("WRONG=10", "Unknown event kind: 'WRONG'")]
    #[case::regression_invalid_percentage(
        "Ir=10.0.0",
        "Invalid percentage for 'Ir': invalid float literal"
    )]
    #[case::regression_empty_limits("", "No limits found: At least one limit must be specified")]
    fn test_try_regression_config_from_env_then_error(
        #[case] regression_var: &str,
        #[case] expected_reason: &str,
    ) {
        assert_eq!(
            &parse_regression_config(regression_var).unwrap_err(),
            expected_reason,
        );
    }

    #[test]
    #[serial_test::serial]
    fn test_callgrind_args_env() {
        let test_arg = "--just-testing=yes";
        std::env::set_var("IAI_CALLGRIND_CALLGRIND_ARGS", test_arg);
        let result = CommandLineArgs::parse_from::<[_; 0], &str>([]);
        assert_eq!(
            result.callgrind_args,
            Some(RawArgs::new(vec![test_arg.to_owned()]))
        );
    }

    #[test]
    fn test_callgrind_args_not_env() {
        let test_arg = "--just-testing=yes";
        let result = CommandLineArgs::parse_from([format!("--callgrind-args={test_arg}")]);
        assert_eq!(
            result.callgrind_args,
            Some(RawArgs::new(vec![test_arg.to_owned()]))
        );
    }

    #[test]
    #[serial_test::serial]
    fn test_callgrind_args_cli_takes_precedence_over_env() {
        let test_arg_yes = "--just-testing=yes";
        let test_arg_no = "--just-testing=no";
        std::env::set_var("IAI_CALLGRIND_CALLGRIND_ARGS", test_arg_yes);
        let result = CommandLineArgs::parse_from([format!("--callgrind-args={test_arg_no}")]);
        assert_eq!(
            result.callgrind_args,
            Some(RawArgs::new(vec![test_arg_no.to_owned()]))
        );
    }

    #[test]
    #[serial_test::serial]
    fn test_save_summary_env() {
        std::env::set_var("IAI_CALLGRIND_SAVE_SUMMARY", "json");
        let result = CommandLineArgs::parse_from::<[_; 0], &str>([]);
        assert_eq!(result.save_summary, Some(SummaryFormat::Json));
    }

    #[rstest]
    #[case::default("", SummaryFormat::Json)]
    #[case::json("json", SummaryFormat::Json)]
    #[case::pretty_json("pretty-json", SummaryFormat::PrettyJson)]
    fn test_save_summary_cli(#[case] value: &str, #[case] expected: SummaryFormat) {
        let result = if value.is_empty() {
            CommandLineArgs::parse_from(["--save-summary".to_owned()])
        } else {
            CommandLineArgs::parse_from([format!("--save-summary={value}")])
        };
        assert_eq!(result.save_summary, Some(expected));
    }

    #[test]
    #[serial_test::serial]
    fn test_allow_aslr_env() {
        std::env::set_var("IAI_CALLGRIND_ALLOW_ASLR", "yes");
        let result = CommandLineArgs::parse_from::<[_; 0], &str>([]);
        assert_eq!(result.allow_aslr, Some(true));
    }

    #[rstest]
    #[case::default("", true)]
    #[case::yes("yes", true)]
    #[case::no("no", false)]
    fn test_allow_aslr_cli(#[case] value: &str, #[case] expected: bool) {
        let result = if value.is_empty() {
            CommandLineArgs::parse_from(["--allow-aslr".to_owned()])
        } else {
            CommandLineArgs::parse_from([format!("--allow-aslr={value}")])
        };
        assert_eq!(result.allow_aslr, Some(expected));
    }
}<|MERGE_RESOLUTION|>--- conflicted
+++ resolved
@@ -57,17 +57,11 @@
     #[arg(long = "bench", hide = true, action = ArgAction::SetTrue, required = false)]
     _bench: bool,
 
-<<<<<<< HEAD
     /// If specified, only run benches containing this string in their names
     ///
     /// Note that a benchmark name might differ from the benchmark file name.
     #[arg(name = "BENCHNAME", num_args = 0..=1, env = "IAI_CALLGRIND_FILTER")]
     pub filter: Option<BenchmarkFilter>,
-=======
-    /// We ignore any positional arguments
-    #[arg(hide = true)]
-    _filter: Option<String>,
->>>>>>> a5730758
 
     /// The raw arguments to pass through to Callgrind
     ///
